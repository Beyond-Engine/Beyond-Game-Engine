--- conflicted
+++ resolved
@@ -21,14 +21,9 @@
       - conan remote add bincrafters https://api.bintray.com/conan/bincrafters/public-conan False
       - mkdir $LGTM_SRC/_lgtm_build_dir
       - cd $LGTM_SRC/_lgtm_build_dir
-<<<<<<< HEAD
       - conan install -g cmake ..
-      - cd -
-=======
-      - conan install -g cmake ../.conan/linux
       - cd -
     configure:
       command:
         - cd $LGTM_SRC/_lgtm_build_dir
-        - cmake -DBEYOND_BUILD_TESTS=ON ..
->>>>>>> 2eb006f2
+        - cmake -DBEYOND_BUILD_TESTS=ON ..