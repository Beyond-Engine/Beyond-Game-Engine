--- conflicted
+++ resolved
@@ -7,12 +7,9 @@
     "math/angle_test.cpp"
     "math/functions_test.cpp"
     "math/vector_test.cpp"
+    "utils/expected_test.cpp"
     "utils/named_type_test.cpp"
-<<<<<<< HEAD
     "utils/functional_test.cpp"
-=======
-    "utils/expected_test.cpp"
->>>>>>> 1dfe9b06
     )
 
 set(CMAKE_RUNTIME_OUTPUT_DIRECTORY ${CMAKE_BINARY_DIR}/bin)
